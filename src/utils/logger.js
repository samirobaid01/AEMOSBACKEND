const winston = require('winston');
require('winston-daily-rotate-file');
const config = require('../config');

// Define the custom format
const customFormat = winston.format.combine(
  winston.format.timestamp({ format: 'YYYY-MM-DD HH:mm:ss' }),
  winston.format.errors({ stack: true }),
  winston.format.splat(),
  winston.format.json()
);

// Create a Winston logger instance
const logger = winston.createLogger({
  level: process.env.LOG_LEVEL || 'info',
<<<<<<< HEAD
  format: winston.format.combine(
    winston.format.timestamp(),
    winston.format.json()
  ),
  defaultMeta: { service: 'aemos-api' },
=======
  format: customFormat,
>>>>>>> 9e278ba6
  transports: [
    // Write all logs to console
    new winston.transports.Console({
      format: winston.format.combine(
        winston.format.colorize(),
<<<<<<< HEAD
        winston.format.simple()
=======
        winston.format.printf(
          ({ level, message, timestamp, ...meta }) => {
            return `${timestamp} ${level}: ${message} ${
              Object.keys(meta).length ? JSON.stringify(meta, null, 2) : ''
            }`;
          }
        )
>>>>>>> 9e278ba6
      )
    }),
    new winston.transports.DailyRotateFile({
      filename: 'logs/application-%DATE%.log',
      datePattern: 'YYYY-MM-DD',
      maxSize: '20m',
      maxFiles: '14d'
    })
  ]
});

// Add file transports in production environment
if (process.env.NODE_ENV === 'production') {
  logger.add(
    new winston.transports.File({ filename: 'logs/error.log', level: 'error' })
  );
  logger.add(
    new winston.transports.File({ filename: 'logs/combined.log' })
  );
}

module.exports = logger; <|MERGE_RESOLUTION|>--- conflicted
+++ resolved
@@ -13,23 +13,20 @@
 // Create a Winston logger instance
 const logger = winston.createLogger({
   level: process.env.LOG_LEVEL || 'info',
-<<<<<<< HEAD
   format: winston.format.combine(
     winston.format.timestamp(),
     winston.format.json()
   ),
   defaultMeta: { service: 'aemos-api' },
-=======
+
   format: customFormat,
->>>>>>> 9e278ba6
   transports: [
     // Write all logs to console
     new winston.transports.Console({
       format: winston.format.combine(
         winston.format.colorize(),
-<<<<<<< HEAD
         winston.format.simple()
-=======
+
         winston.format.printf(
           ({ level, message, timestamp, ...meta }) => {
             return `${timestamp} ${level}: ${message} ${
@@ -37,7 +34,6 @@
             }`;
           }
         )
->>>>>>> 9e278ba6
       )
     }),
     new winston.transports.DailyRotateFile({
